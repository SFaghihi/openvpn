--- conflicted
+++ resolved
@@ -536,14 +536,11 @@
   "--key file      : Local private key in .pem format.\n"
   "--pkcs12 file   : PKCS#12 file containing local private key, local certificate\n"
   "                  and optionally the root CA certificate.\n"
-<<<<<<< HEAD
 #ifdef ENABLE_X509ALTUSERNAME
   "--x509-username-field : Field used in x509 certificat to be username.\n"
   "                        Default is CN.\n"
 #endif
-=======
   "--verify-hash   : Specify SHA1 fingerprint for level-1 cert.\n"
->>>>>>> e4359af4
 #ifdef WIN32
   "--cryptoapicert select-string : Load the certificate and private key from the\n"
   "                  Windows Certificate System Store.\n"
@@ -1283,14 +1280,13 @@
     options->routes = new_route_option_list (options->max_routes, &options->gc);
 }
 
-<<<<<<< HEAD
 void
 rol6_check_alloc (struct options *options)
 {
   if (!options->routes_ipv6)
     options->routes_ipv6 = new_route_ipv6_option_list (options->max_routes, &options->gc);
 }
-=======
+
 #ifdef ENABLE_CLIENT_NAT
 static void
 cnol_check_alloc (struct options *options)
@@ -1299,7 +1295,6 @@
     options->client_nat = new_client_nat_list (&options->gc);
 }
 #endif
->>>>>>> e4359af4
 
 #ifdef ENABLE_DEBUG
 static void
